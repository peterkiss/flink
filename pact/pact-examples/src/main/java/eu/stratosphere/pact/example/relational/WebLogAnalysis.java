--- conflicted
+++ resolved
@@ -352,19 +352,6 @@
 		FileDataSink result = new FileDataSink(WebLogAnalysisOutFormat.class, output, antiJoinVisits, "Result");
 		result.setDegreeOfParallelism(noSubTasks);
 
-<<<<<<< HEAD
-		// Assemble plan
-		filterDocs.addInput(docs);
-		filterRanks.addInput(ranks);
-		filterVisits.addInput(visits);
-		joinDocsRanks.addFirstInput(filterRanks);
-		joinDocsRanks.addSecondInput(filterDocs);
-		antiJoinVisits.addFirstInput(filterVisits);
-		antiJoinVisits.addSecondInput(joinDocsRanks);
-		result.addInput(antiJoinVisits);
-
-=======
->>>>>>> 3775fdca
 		// Return the PACT plan
 		return new Plan(result, "Weblog Analysis");
 	}
