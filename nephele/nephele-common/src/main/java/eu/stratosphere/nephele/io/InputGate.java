--- conflicted
+++ resolved
@@ -165,115 +165,8 @@
 	/**
 	 * Registers a {@link RecordAvailabilityListener} with this input gate.
 	 * 
-<<<<<<< HEAD
-	 * @return the index of the channel which has at least one record available
-	 */
-	public int waitForAnyChannelToBecomeAvailable() throws InterruptedException {
-
-		synchronized (this.availableChannels) {
-
-			while (this.availableChannels.isEmpty()) {
-
-				// notify the listener objects
-				if (this.inputGateListeners != null) {
-					for (int i = 0; i < this.inputGateListeners.length; ++i) {
-						this.inputGateListeners[i].waitingForAnyChannel();
-					}
-				}
-				this.availableChannels.wait(100);
-			}
-
-			return this.availableChannels.removeFirst().intValue();
-		}
-	}
-
-	// TODO: See if type safety can be improved here
-	/**
-	 * {@inheritDoc}
-	 */
-	@SuppressWarnings("unchecked")
-	@Override
-	public void read(DataInput in) throws IOException {
-
-		super.read(in);
-
-		final int numInputChannels = in.readInt();
-
-		for (int i = 0; i < numInputChannels; i++) {
-
-			final ChannelID channelID = new ChannelID();
-			channelID.read(in);
-			final CompressionLevel compressionLevel = EnumUtils.readEnum(in, CompressionLevel.class);
-
-			final String className = StringRecord.readString(in);
-			Class<? extends IOReadableWritable> c = null;
-			try {
-				c = ClassUtils.getRecordByName(className);
-			} catch (ClassNotFoundException e) {
-				LOG.error(e);
-			}
-
-			if (c == null) {
-				throw new IOException("Class is null!");
-			}
-
-			AbstractInputChannel<T> eic = null;
-			try {
-				final Constructor<AbstractInputChannel<T>> constructor = (Constructor<AbstractInputChannel<T>>) c
-						.getDeclaredConstructor(this.getClass(), int.class, RecordDeserializer.class, ChannelID.class,
-							CompressionLevel.class);
-				if (constructor == null) {
-					throw new IOException("Constructor is null!");
-				}
-				constructor.setAccessible(true);
-				eic = constructor.newInstance(this, i, deserializer, channelID, compressionLevel);
-			} catch (SecurityException e) {
-				LOG.error(e);
-			} catch (NoSuchMethodException e) {
-				LOG.error(e);
-			} catch (IllegalArgumentException e) {
-				LOG.error(e);
-			} catch (InstantiationException e) {
-				LOG.error(e);
-			} catch (IllegalAccessException e) {
-				LOG.error(e);
-			} catch (InvocationTargetException e) {
-				LOG.error(e);
-			}
-			if (eic == null) {
-				throw new IOException("Created input channel is null!");
-			}
-
-			eic.read(in);
-			addInputChannel(eic);
-		}
-	}
-
-	/**
-	 * {@inheritDoc}
-	 */
-	@Override
-	public void write(DataOutput out) throws IOException {
-
-		super.write(out);
-
-		// Connected input channels
-		out.writeInt(this.getNumberOfInputChannels());
-		for (int i = 0; i < getNumberOfInputChannels(); i++) {
-			getInputChannel(i).getID().write(out);
-			EnumUtils.writeEnum(out, getInputChannel(i).getCompressionLevel());
-			StringRecord.writeString(out, getInputChannel(i).getClass().getName());
-			getInputChannel(i).write(out);
-		}
-
-	}
-
-	/**
-	 * {@inheritDoc}
-=======
 	 * @param listener
 	 *        the listener object to be registered
->>>>>>> 0e33d78a
 	 */
 	void registerRecordAvailabilityListener(RecordAvailabilityListener<T> listener);
 
